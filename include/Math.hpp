--- conflicted
+++ resolved
@@ -305,11 +305,7 @@
     const T *begin() const { return data; }
     const T *end() const { return begin() + M; }
 };
-<<<<<<< HEAD
-template <typename T, size_t M=0> struct PtrVector {
-=======
 template <typename T, size_t M = 0> struct PtrVector {
->>>>>>> 9d47ec37
     T *ptr;
 
     PtrVector(T *ptr) : ptr(ptr){};
@@ -345,15 +341,6 @@
     const T *begin() const { return ptr; }
     const T *end() const { return ptr + M; }
     size_t size() const { return M; }
-<<<<<<< HEAD
-    bool operator==(const PtrVector<T, 0> x) const {
-        for (size_t i = 0; i < M; ++i) {
-            if (x[i] != ptr[i]) {
-                return false;
-            }
-        }
-        return true;
-=======
     operator llvm::ArrayRef<T>() { return llvm::ArrayRef<T>{ptr, M}; }
     llvm::ArrayRef<T> arrayref() const { return llvm::ArrayRef<T>(ptr, M); }
     bool operator==(const PtrVector<T, 0> x) const {
@@ -361,7 +348,6 @@
     }
     bool operator==(const llvm::ArrayRef<T> x) const {
         return this->arrayref() == x;
->>>>>>> 9d47ec37
     }
 };
 template <typename T> struct Vector<T, 0> {
@@ -471,11 +457,7 @@
 //
 // Matrix
 //
-<<<<<<< HEAD
-template <typename T, size_t M=0, size_t N=0,
-=======
 template <typename T, size_t M = 0, size_t N = 0,
->>>>>>> 9d47ec37
           size_t S = std::max(M, size_t(3)) * std::max(N, size_t(3))>
 struct Matrix {
     static_assert(M * N == S,
@@ -718,17 +700,8 @@
     std::pair<size_t, size_t> size() const { return std::make_pair(M, N); }
     size_t length() const { return data.size(); }
     PtrVector<T, 0> getCol(size_t i) {
-<<<<<<< HEAD
-        T *p = data.data() + i * M;
-        return PtrVector<T, 0>(p, M);
-    }
-    PtrVector<T, 0> getCol(size_t i) const {
-        T *p = data.data() + i * M;
-        return PtrVector<T, 0>(p, M);
-=======
         T *p = data.data() + i * M;
         return PtrVector<T, 0>{p, M};
->>>>>>> 9d47ec37
     }
     llvm::ArrayRef<T> getCol(size_t i) const {
         return llvm::ArrayRef<T>(data.data() + i * M, M);
@@ -748,12 +721,9 @@
     StridedVector<T> getRow(size_t m) {
         return StridedVector<T>{begin() + m, N, M};
     }
-<<<<<<< HEAD
-=======
     StridedVector<const T> getRow(size_t m) const {
         return StridedVector<T>{begin() + m, N, M};
     }
->>>>>>> 9d47ec37
     static Matrix<T, 0, 0> Uninitialized(size_t MM, size_t NN) {
         Matrix<T, 0, 0> A(0, 0);
         A.M = MM;
@@ -1244,11 +1214,7 @@
     return x;
 }
 
-<<<<<<< HEAD
-inline auto bin2(Integral auto x){ return (x * (x - 1)) >> 1; }
-=======
 inline auto bin2(Integral auto x) { return (x * (x - 1)) >> 1; }
->>>>>>> 9d47ec37
 
 struct Rational {
     intptr_t numerator;
