--- conflicted
+++ resolved
@@ -32,6 +32,63 @@
             }
             return dims;
         }
+        // Farkas: psi(x) >= 0 iff
+        // psi(x) = l_0 + lambda' * (b - A'*x) for some l_0, lambda >= 0
+        // psi(x) is an affine function.
+        // Here, we assume that function is either...
+        // if (boundAbove) {
+        //   w + u'N + alpha_delta + alpha_t'i_t - alpha_s'i_s
+        // else {
+        //   alpha_delta + alpha_t'i_t - alpha_s'i_s
+        // }
+        // N are the symbolic variables, like loop bounds.
+        // u and w are introduced variables.
+        //
+        // x = [i_s..., i_t...]
+        //
+        // or swap alpha signs if subInd < 0
+        //
+        // Returns an IntegerPolyhedra C'*y <= d
+        // where
+        // y = [alpha_delta, alpha_s..., alpha_t..., w, u...]
+        // for our cost function, we want to set `sum(u)` to zero
+        // Note y >= 0
+        //
+        // This is useful for eliminating indVars as well as for eliminating `N`
+        // We have, for example...
+        // b = [I-1, 0, J-1, 0]
+        // A = [ 1  -1   0   0
+        //       0   0   1  -1 ]
+        // N = [I, J]
+        // x = [i_s, j_s, i_t, j_t]
+        //
+        // w + u'N + alpha_delta + alpha_t'i_t - alpha_s'i_s =
+        // l_0 + lambda' * (b - A'*x)
+        // w + alpha_delta + u_1 * I + u_2 * J + alpha_t_i * i_t + alpha_t_j *
+        // j_t - alpha_s_i * i_s - alpha_s_j * j_s = l_0 + lambda_0 * (I - 1 -
+        // i_s) + lambda_1
+        // * (j_s) + lambda_2 * (J-1 - i_t) + lambda_3 * j_t
+        //
+        // (w + alpha_delta - l_0 + lambda_0 + lambda_2) + I*(u_1 - lambda_0) +
+        // J*(u_2 - lambda_2) + i_t*(alpha_t_i + lambda_2) + j_t *
+        // (alpha_t_j-lambda_3) + i_s * (lambda_0 -alpha_s_i) + j_s *
+        // (-alpha_s_j-lambda_1) = 0
+        //
+        // Now...we assume that it is valid to transform this into a system of
+        // equations 0 = w + alpha_delta - l_0 + lambda_0 + lambda_2 0 = u_1 -
+        // lambda_0 0 = u_2 - lambda_2 0 = alpha_t_i + lambda_2 0 = alpha_t_j -
+        // lambda_3 0 = lambda_0 - alpha_s_i 0 = -alpha_s_j - lambda_1
+        //
+        // A[w*i + x*j]
+        // w*(i...)
+        // x*(j...)
+        // Delinearization seems like the weakest conditions...
+        //
+        // what about
+        // x is symbol, i and j are indvars
+        // A[i,j]
+        // A[i,x]
+        //
         // if (!ar0.allConstantStrides())
         //     return {};
         // if (!ar1.allConstantStrides())
@@ -124,14 +181,7 @@
                         var.id += aln0.getNumVar();
                     }
                 }
-<<<<<<< HEAD
-                break;
-            case VarType::Constant: {
-                bound += coef;
-                break;
-=======
                 delta -= ar0.axes[d0];
->>>>>>> d8986dff
             }
             // now we add delta >= 0 and -delta >= 0
             MPoly bound;
@@ -166,94 +216,8 @@
         }
         pruneBounds();
     }
-<<<<<<< HEAD
-    // std::cout << "A = \n" << A << "\nb = " << std::endl;
-    // for (auto &bi : b){
-    // 	std::cout << bi << ", ";
-    // }
-    // std::cout << std::endl;
-    // return SymbolicPolyhedra(A, b, aln0.poset);
-    SymbolicPolyhedra poly = SymbolicPolyhedra(A, b, aln0.poset);
-    // std::cout << "Before pruning:\n" << poly << std::endl;
-    // std::cout << "poly.A = \n" << poly.A << "\npoly.b = " << std::endl;
-    // for (auto &bi : poly.b){
-    // 	std::cout << bi << ", ";
-    // }
-    // std::cout << std::endl;
-    poly.pruneBounds();
-    // std::cout << "After pruning:\n" << poly << std::endl;
-    // std::cout << "poly.A = \n" << poly.A << "\npoly.b = " << std::endl;
-    // for (auto &bi : poly.b){
-    // 	std::cout << bi << ", ";
-    // }
-    // std::cout << std::endl;
-    return poly;
-}
-// Farkas: psi(x) >= 0 iff
-// psi(x) = l_0 + lambda' * (b - A'*x) for some l_0, lambda >= 0
-// psi(x) is an affine function.
-// Here, we assume that function is either...
-// if (boundAbove) {
-//   w + u'N + alpha_delta + alpha_t'i_t - alpha_s'i_s
-// else {
-//   alpha_delta + alpha_t'i_t - alpha_s'i_s
-// }
-// N are the symbolic variables, like loop bounds.
-// u and w are introduced variables.
-//
-// x = [i_s..., i_t...]
-//
-// or swap alpha signs if subInd < 0
-//
-// Returns an IntegerPolyhedra C'*y <= d
-// where
-// y = [alpha_delta, alpha_s..., alpha_t..., w, u...]
-// for our cost function, we want to set `sum(u)` to zero
-// Note y >= 0
-//
-// This is useful for eliminating indVars as well as for eliminating `N`
-// We have, for example...
-// b = [I-1, 0, J-1, 0]
-// A = [ 1  -1   0   0
-//       0   0   1  -1 ]
-// N = [I, J]
-// x = [i_s, j_s, i_t, j_t]
-//
-// w + u'N + alpha_delta + alpha_t'i_t - alpha_s'i_s =
-// l_0 + lambda' * (b - A'*x)
-// w + alpha_delta + u_1 * I + u_2 * J + alpha_t_i * i_t + alpha_t_j * j_t -
-// alpha_s_i * i_s - alpha_s_j * j_s = l_0 + lambda_0 * (I - 1 - i_s) + lambda_1
-// * (j_s) + lambda_2 * (J-1 - i_t) + lambda_3 * j_t
-//
-// (w + alpha_delta - l_0 + lambda_0 + lambda_2) + I*(u_1 - lambda_0) + J*(u_2 -
-// lambda_2) + i_t*(alpha_t_i + lambda_2) + j_t * (alpha_t_j-lambda_3) + i_s *
-// (lambda_0 -alpha_s_i) + j_s * (-alpha_s_j-lambda_1) = 0
-//
-// Now...we assume that it is valid to transform this into a system of equations
-// 0 = w + alpha_delta - l_0 + lambda_0 + lambda_2
-// 0 = u_1 - lambda_0
-// 0 = u_2 - lambda_2
-// 0 = alpha_t_i + lambda_2
-// 0 = alpha_t_j - lambda_3
-// 0 = lambda_0 - alpha_s_i
-// 0 = -alpha_s_j - lambda_1
-//
-// A[w*i + x*j]
-// w*(i...)
-// x*(j...)
-// Delinearization seems like the weakest conditions...
-//
-// what about
-// x is symbol, i and j are indvars
-// A[i,j]
-// A[i,x]
-// 
-IntegerPolyhedra farkasScheduleDifference(SymbolicPolyhedra &s, intptr_t subInd,
-                                          bool boundAbove) {
-=======
 
     IntegerPolyhedra farkasScheduleDifference(bool boundAbove) {
->>>>>>> d8986dff
 
         llvm::DenseMap<Polynomial::Monomial, size_t> constantTerms;
         for (auto &bi : b) {
@@ -310,11 +274,12 @@
         // [0...numDep0Var) - [numDep0Var...numVar)
         // aka, we have
         // if forward
-        // lambda_0 + lambda' * (b - A*i) + [0...numDep0Var) - [numDep0Var...numVar)
+        // lambda_0 + lambda' * (b - A*i) + [0...numDep0Var) -
+        // [numDep0Var...numVar)
         // <= 0 -lambda_0 - lambda' * (b - A*i) + [numDep0Var...numVar) -
         // [0...numDep0Var) <= 0
-	// else
-	// lambda_0 + lambda' * (b - A*i) - [0...numDep0Var)
+        // else
+        // lambda_0 + lambda' * (b - A*i) - [0...numDep0Var)
         // + [numDep0Var...numVar) <= 0 -lambda_0 - lambda' * (b - A*i) -
         // [numDep0Var...numVar) + [0...numDep0Var) <= 0
         intptr_t sign = 2 * (forward ^ boundAbove) - 1;
