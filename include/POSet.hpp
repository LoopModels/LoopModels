--- conflicted
+++ resolved
@@ -524,10 +524,6 @@
         return true;
     }
     bool knownLessEqualZero(MPoly x) const {
-<<<<<<< HEAD
-	// TODO: check if this avoids the copy on negation.
-	return knownGreaterEqualZero(-std::move(x));
-=======
         // TODO: check if this avoids the copy on negation.
         return knownGreaterEqualZero(-std::move(x));
     }
@@ -536,7 +532,6 @@
         x *= -1;
         x -= 1;
         return knownGreaterEqualZero(x);
->>>>>>> 9d47ec37
     }
     // bool knownOffsetLessEqual(MPoly &x, MPoly &y, intptr_t offset = 0) {
     // return knownOffsetGreaterEqual(y, x, -offset);
