--- conflicted
+++ resolved
@@ -1,13 +1,8 @@
 #pragma once
 
 #include "./POSet.hpp"
-<<<<<<< HEAD
-#include "./Math.hpp"
-#include "./NormalForm.hpp"
-=======
 #include "Constraints.hpp"
 #include "Math.hpp"
->>>>>>> 9fb72761
 #include "Symbolics.hpp"
 #include <cassert>
 #include <cstddef>
@@ -305,7 +300,6 @@
     { t.lessEqual(x, y) } -> std::convertible_to<bool>;
 };
 
-<<<<<<< HEAD
 struct LinearSymbolicComparator : BaseComparator<LinearSymbolicComparator> {
     IntMatrix U;
     IntMatrix V;
@@ -389,7 +383,7 @@
         return true;
     }
 };
-=======
+
 static constexpr void moveEqualities(IntMatrix &, EmptyMatrix<int64_t> &,
                                      const Comparator auto &) {}
 static inline void moveEqualities(IntMatrix &A, IntMatrix &E,
@@ -417,5 +411,4 @@
             }
         }
     }
-}
->>>>>>> 9fb72761
+}