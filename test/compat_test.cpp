#include "../include/Loops.hpp"
#include "../include/Math.hpp"
#include <cstdint>
#include <cstdio>
#include <gtest/gtest.h>
#include <memory>

TEST(CompatTest, BasicAssertions) {

    auto rectl = RectangularLoopNest(2);
    auto trial = TriangularLoopNest(3);
    auto perm_rec = Permutation(2);
    auto perm_tri = Permutation(3);
    auto perm_tr2 = Permutation(3);

    UpperBounds &gd = rectl.data;
    gd[0] += Polynomial::Monomial(Polynomial::ID{0});
    gd[1] += Polynomial::Monomial(Polynomial::ID{1});
    UpperBounds &gd1 = trial.getRekt().data;
    SquareMatrix<Int> &A = trial.getTrit();
    gd1[0] += Polynomial::Monomial(Polynomial::ID{0});
    gd1[1] += Polynomial::Monomial(Polynomial::ID{1});
    A(0, 0) = 1;
    A(0, 1) = 0;
    A(0, 2) = 0;
    A(1, 0) = 0;
    A(1, 1) = 1;
    A(1, 2) = -1; // set to `-1` because of assumed reflection
    A(2, 0) = 0;
    A(2, 1) = -1;
    A(2, 2) = 1;

    perm_rec.init();
    perm_tri.init();
    perm_tr2.init();
    // (0,1,2), (0,1)

    EXPECT_TRUE(compatible(trial, rectl, perm_tri, perm_rec, 0, 0));
    EXPECT_TRUE(compatible(trial, rectl, perm_tri, perm_rec, 1, 1));
    EXPECT_TRUE(compatible(trial, trial, perm_tri, perm_tr2, 0, 0));
    EXPECT_TRUE(compatible(trial, trial, perm_tri, perm_tr2, 1, 1));

    EXPECT_TRUE(compatible(trial, trial, perm_tri, perm_tr2, 2, 2));
    EXPECT_TRUE(compatible(trial, trial, perm_tr2, perm_tri, 0, 0));
    EXPECT_TRUE(compatible(trial, trial, perm_tr2, perm_tri, 1, 1));
    EXPECT_TRUE(compatible(trial, trial, perm_tr2, perm_tri, 2, 2));

    EXPECT_TRUE(compatible(rectl, rectl, perm_rec, perm_rec, 0, 0));
    EXPECT_TRUE(compatible(rectl, rectl, perm_rec, perm_rec, 1, 1));

    perm_rec.swap(0, 1);
    perm_tr2.swap(0, 1);

    EXPECT_TRUE(compatible(rectl, rectl, perm_rec, perm_rec, 0, 0));
    EXPECT_TRUE(compatible(rectl, rectl, perm_rec, perm_rec, 1, 1));

    EXPECT_FALSE(compatible(rectl, rectl, perm_tri, perm_rec, 0, 0));

    EXPECT_FALSE(compatible(rectl, rectl, perm_tri, perm_rec, 1, 1));
    perm_tri.swap(0, 1);

    EXPECT_TRUE(compatible(trial, rectl, perm_tri, perm_rec, 0, 0));
    EXPECT_TRUE(compatible(trial, rectl, perm_tri, perm_rec, 1, 1));
    EXPECT_TRUE(compatible(trial, trial, perm_tri, perm_tr2, 0, 0));
    EXPECT_TRUE(compatible(trial, trial, perm_tri, perm_tr2, 1, 1));
    EXPECT_TRUE(compatible(trial, trial, perm_tri, perm_tr2, 2, 2));
    EXPECT_TRUE(compatible(trial, trial, perm_tr2, perm_tri, 0, 0));
    EXPECT_TRUE(compatible(trial, trial, perm_tr2, perm_tri, 1, 1));
    EXPECT_TRUE(compatible(trial, trial, perm_tr2, perm_tri, 2, 2));

    perm_rec.swap(0, 1);
    perm_tr2.swap(0, 1);
    perm_tri.swap(0, 1);
    perm_tri.swap(1, 2);
    // (0,2,1), (0,1)
    EXPECT_TRUE(compatible(trial, rectl, perm_tri, perm_rec, 0, 0));
    EXPECT_TRUE(compatible(trial, rectl, perm_tri, perm_rec, 1, 1));
    EXPECT_TRUE(compatible(trial, trial, perm_tri, perm_tr2, 0, 0));
    EXPECT_TRUE(compatible(trial, trial, perm_tri, perm_tr2, 1, 1));
    EXPECT_TRUE(compatible(trial, trial, perm_tri, perm_tr2, 2, 2));
    EXPECT_TRUE(compatible(trial, trial, perm_tr2, perm_tri, 0, 0));
    EXPECT_TRUE(compatible(trial, trial, perm_tr2, perm_tri, 1, 1));
    EXPECT_TRUE(compatible(trial, trial, perm_tr2, perm_tri, 2, 2));

    perm_rec.swap(0, 1);
    perm_tr2.swap(0, 1);
    perm_tri.swap(0, 1);
    // (2,0,1), (1,0)
    EXPECT_TRUE(compatible(trial, rectl, perm_tri, perm_rec, 0, 0));
    EXPECT_TRUE(compatible(trial, rectl, perm_tri, perm_rec, 1, 1));
    EXPECT_TRUE(compatible(trial, trial, perm_tri, perm_tr2, 0, 0));
    EXPECT_TRUE(compatible(trial, trial, perm_tri, perm_tr2, 1, 1));
    EXPECT_TRUE(compatible(trial, trial, perm_tri, perm_tr2, 2, 2));
    EXPECT_TRUE(compatible(trial, trial, perm_tr2, perm_tri, 0, 0));
    EXPECT_TRUE(compatible(trial, trial, perm_tr2, perm_tri, 1, 1));
    EXPECT_TRUE(compatible(trial, trial, perm_tr2, perm_tri, 2, 2));

    perm_tri.swap(0, 1);
    perm_tri.swap(1, 2);
    // (0, 1, 2), (1, 0)
    EXPECT_FALSE(compatible(trial, rectl, perm_tri, perm_rec, 0, 0));
    EXPECT_FALSE(compatible(trial, rectl, perm_tri, perm_rec, 1, 1));
    EXPECT_FALSE(compatible(trial, trial, perm_tri, perm_tr2, 0, 0));
    EXPECT_FALSE(compatible(trial, trial, perm_tri, perm_tr2, 1, 1));
    EXPECT_FALSE(compatible(trial, trial, perm_tr2, perm_tri, 0, 0));
    EXPECT_FALSE(compatible(trial, trial, perm_tr2, perm_tri, 1, 1));

    perm_tri.swap(1, 2);
    // (0,2,1), (1,0)
    EXPECT_FALSE(compatible(trial, rectl, perm_tri, perm_rec, 0, 0));
    EXPECT_FALSE(compatible(trial, rectl, perm_tri, perm_rec, 1, 1));
    EXPECT_FALSE(compatible(trial, trial, perm_tri, perm_tr2, 0, 0));
    EXPECT_FALSE(compatible(trial, trial, perm_tri, perm_tr2, 1, 1));
    EXPECT_FALSE(compatible(trial, trial, perm_tr2, perm_tri, 0, 0));
    EXPECT_FALSE(compatible(trial, trial, perm_tr2, perm_tri, 1, 1));

    perm_tri.swap(0, 2);
    perm_tri.swap(1, 2);
    perm_rec.swap(0, 1);
    perm_tr2.swap(0, 1);
    // (1,0,2), (0,1)
    EXPECT_FALSE(compatible(trial, rectl, perm_tri, perm_rec, 0, 0));
    EXPECT_FALSE(compatible(trial, rectl, perm_tri, perm_rec, 1, 1));
    EXPECT_FALSE(compatible(trial, trial, perm_tri, perm_tr2, 0, 0));
    EXPECT_FALSE(compatible(trial, trial, perm_tri, perm_tr2, 1, 1));
    EXPECT_FALSE(compatible(trial, trial, perm_tr2, perm_tri, 0, 0));
    EXPECT_FALSE(compatible(trial, trial, perm_tr2, perm_tri, 1, 1));

    perm_tri.swap(0, 2);
    // (2,0,1), (0,1)
    EXPECT_FALSE(compatible(trial, rectl, perm_tri, perm_rec, 0, 0));
    EXPECT_FALSE(compatible(trial, rectl, perm_tri, perm_rec, 1, 1));
    EXPECT_FALSE(compatible(trial, trial, perm_tri, perm_tr2, 0, 0));
    EXPECT_FALSE(compatible(trial, trial, perm_tri, perm_tr2, 1, 1));
    EXPECT_FALSE(compatible(trial, trial, perm_tr2, perm_tri, 0, 0));
    EXPECT_FALSE(compatible(trial, trial, perm_tr2, perm_tri, 1, 1));

    perm_tri.swap(0, 2);
    perm_tri.swap(1, 2);
    // (1,2,0), (0,1)
    EXPECT_FALSE(compatible(trial, rectl, perm_tri, perm_rec, 0, 0));
    EXPECT_FALSE(compatible(trial, rectl, perm_tri, perm_rec, 1, 1));
    EXPECT_FALSE(compatible(trial, trial, perm_tri, perm_tr2, 0, 0));
    EXPECT_FALSE(compatible(trial, trial, perm_tri, perm_tr2, 1, 1));
    EXPECT_FALSE(compatible(trial, trial, perm_tr2, perm_tri, 0, 0));
    EXPECT_FALSE(compatible(trial, trial, perm_tr2, perm_tri, 1, 1));

    perm_rec.swap(0, 1);
    perm_tr2.swap(0, 1);
    // (1,2,0), (1,0)

    EXPECT_TRUE(compatible(trial, rectl, perm_tri, perm_rec, 0, 0));
    EXPECT_FALSE(compatible(trial, rectl, perm_tri, perm_rec, 1, 1));
    EXPECT_TRUE(compatible(trial, trial, perm_tri, perm_tr2, 0, 0));
    EXPECT_FALSE(compatible(trial, trial, perm_tri, perm_tr2, 1, 1));
    EXPECT_TRUE(compatible(trial, trial, perm_tr2, perm_tri, 0, 0));
    EXPECT_FALSE(compatible(trial, trial, perm_tr2, perm_tri, 1, 1));

    perm_tri.swap(0, 1);
    perm_rec.swap(0, 1);
    perm_tr2.swap(0, 1);
    // (2,1,0), (0,1)
    EXPECT_FALSE(compatible(trial, rectl, perm_tri, perm_rec, 0, 0));
    EXPECT_FALSE(compatible(trial, rectl, perm_tri, perm_rec, 1, 1));
    EXPECT_FALSE(compatible(trial, trial, perm_tri, perm_tr2, 0, 0));
    EXPECT_FALSE(compatible(trial, trial, perm_tri, perm_tr2, 1, 1));
    EXPECT_FALSE(compatible(trial, trial, perm_tr2, perm_tri, 0, 0));
    EXPECT_FALSE(compatible(trial, trial, perm_tr2, perm_tri, 1, 1));

    perm_rec.swap(0, 1);
    perm_tr2.swap(0, 1);
    // (2,1,0), (1,0)
    EXPECT_TRUE(compatible(trial, rectl, perm_tri, perm_rec, 0, 0));
    EXPECT_FALSE(compatible(trial, rectl, perm_tri, perm_rec, 1, 1));
    EXPECT_TRUE(compatible(trial, trial, perm_tri, perm_tr2, 0, 0));
    EXPECT_FALSE(compatible(trial, trial, perm_tri, perm_tr2, 1, 1));
    EXPECT_TRUE(compatible(trial, trial, perm_tr2, perm_tri, 0, 0));
    EXPECT_FALSE(compatible(trial, trial, perm_tr2, perm_tri, 1, 1));

    perm_tr2.swap(1, 2);
    // (2,1,0), (1,2,0) // k <-> n, n <-> k, m <-> m
    EXPECT_TRUE(compatible(trial, trial, perm_tri, perm_tr2, 0, 0));
    EXPECT_TRUE(compatible(trial, trial, perm_tri, perm_tr2, 1, 1));
    EXPECT_TRUE(compatible(trial, trial, perm_tri, perm_tr2, 2, 2));

    EXPECT_TRUE(compatible(trial, trial, perm_tr2, perm_tri, 0, 0));
    EXPECT_TRUE(compatible(trial, trial, perm_tr2, perm_tri, 1, 1));
    EXPECT_TRUE(compatible(trial, trial, perm_tr2, perm_tri, 2, 2));

    EXPECT_TRUE(compatible(trial, trial, perm_tri, perm_tri, 0, 0));
    EXPECT_TRUE(compatible(trial, trial, perm_tri, perm_tri, 1, 1));
    EXPECT_TRUE(compatible(trial, trial, perm_tri, perm_tri, 2, 2));

    EXPECT_TRUE(compatible(trial, trial, perm_tr2, perm_tr2, 0, 0));
    EXPECT_TRUE(compatible(trial, trial, perm_tr2, perm_tr2, 1, 1));
    EXPECT_TRUE(compatible(trial, trial, perm_tr2, perm_tr2, 2, 2));

    perm_tr2.swap(0, 1);
    perm_tr2.swap(1, 2);
    // (2,1,0), (2,0,1) // k <-> k, n <-> m, m <-> n
    EXPECT_TRUE(compatible(trial, trial, perm_tri, perm_tr2, 0, 0));
    EXPECT_FALSE(compatible(trial, trial, perm_tri, perm_tr2, 1, 1));

    EXPECT_TRUE(compatible(trial, trial, perm_tr2, perm_tri, 0, 0));
    EXPECT_FALSE(compatible(trial, trial, perm_tr2, perm_tri, 1, 1));
}

TEST(AffineTest0, BasicAssertions) {
    std::cout << "Starting affine test 0" << std::endl;
    llvm::SmallVector<MPoly, 8> r;
<<<<<<< HEAD
    Matrix<Int, 0, 0> A(3, 6);
=======
    Matrix<Int, 0, 0, 0> A(3, 6);
>>>>>>> 9d47ec37
    auto M = Polynomial::Monomial(Polynomial::ID{1});
    auto N = Polynomial::Monomial(Polynomial::ID{2});
    auto Zero = Polynomial::Term{intptr_t(0), Polynomial::Monomial()};
    auto One = Polynomial::Term{intptr_t(1), Polynomial::Monomial()};
    auto nOne = Polynomial::Term{intptr_t(1), Polynomial::Monomial()};
    One.dump();
<<<<<<< HEAD
    std::shared_ptr<PartiallyOrderedSet> poset;
    // ids 1 and 2 are >= 0;
    poset->push(0, 1, Interval::nonNegative());
    poset->push(0, 2, Interval::nonNegative());
=======
    std::cout << "initializing poset." << std::endl;
    std::shared_ptr<PartiallyOrderedSet> poset =
        std::make_shared<PartiallyOrderedSet>();
    std::cout << "initialized poset\n";
    // ids 1 and 2 are >= 0;
    poset->push(0, 1, Interval::nonNegative());
    std::cout << "first push into poset.";
    poset->push(0, 2, Interval::nonNegative());
    std::cout << "second push into poset.";
>>>>>>> 9d47ec37
    // the loop is
    // for m in 0:M-1, n in 0:N-1, k in n+1:N-1
    //
    // Bounds:
    // m <= M - 1;
    // r.push_back(Polynomial::Term{intptr_t(1), M} - 1);
    r.push_back(M - 1);
    A(0, 0) = 1;
    A(1, 0) = 0;
    A(2, 0) = 0;
    // 0 <= m;
    // r.emplace_back(0);
    r.push_back(Zero);
    A(0, 1) = -1;
    A(1, 1) = 0;
    A(2, 1) = 0;
    // n <= N - 1;
    r.push_back(N - 1);
    A(0, 2) = 0;
    A(1, 2) = 1;
    A(2, 2) = 0;
    // 0 <= n;
    // r.emplace_back(0);
    r.push_back(Zero);
    A(0, 3) = 0;
    A(1, 3) = -1;
    A(2, 3) = 0;
    // k <= N - 1
    r.push_back(N - 1);
    A(0, 4) = 0;
    A(1, 4) = 0;
    A(2, 4) = 1;
    // n - k <= -1  ->  n + 1 <= k
    r.push_back(Polynomial::Term{intptr_t(-1), Polynomial::Monomial()});
    A(0, 5) = 0;
    A(1, 5) = 1;
    A(2, 5) = -1;

    std::cout << "About to construct affine obj" << std::endl;
<<<<<<< HEAD
    std::shared_ptr<AffineLoopNest> aff =
        std::make_shared<AffineLoopNest>(A, r);
=======
    std::shared_ptr<AffineLoopNest> aff(
        std::make_shared<AffineLoopNest>(AffineLoopNest{A, r}));
>>>>>>> 9d47ec37
    AffineLoopNestBounds affp(aff, poset);
    std::cout << "Constructed affine obj" << std::endl;
    std::cout << "About to run first compat test" << std::endl;
    EXPECT_TRUE(affp.zeroExtraIterationsUponExtending(1, false));
    std::cout << "About to run second compat test" << std::endl;
    EXPECT_FALSE(affp.zeroExtraIterationsUponExtending(1, true));
    std::cout << affp << std::endl;
    std::cout << "About to run first set of bounds tests" << std::endl;
    { // lower bound tests
<<<<<<< HEAD
        EXPECT_EQ(affp.lowerA.size(), 3);
=======
        EXPECT_EQ(affp.lowerB.size(), 3);
>>>>>>> 9d47ec37
        EXPECT_EQ(affp.lowerB[0].size(), 1);
        EXPECT_EQ(affp.lowerB[1].size(), 1);
        EXPECT_EQ(affp.lowerB[2].size(), 1);
        EXPECT_TRUE(affp.lowerB[0][0] == 0);
        EXPECT_TRUE(affp.lowerB[1][0] == 0);
<<<<<<< HEAD
        llvm::SmallVector<intptr_t, 4> a{0,1,0};
        MPoly b;
        b -= 1;
        EXPECT_TRUE(affp.lowerA[2].getCol(0) == a);
	EXPECT_TRUE(affp.lowerB[2][0] == b);
=======
        llvm::SmallVector<intptr_t, 4> a{0, 1, -1};
        MPoly b;
        b -= 1;
        EXPECT_TRUE(affp.lowerA[2].getCol(0) == a);
        EXPECT_TRUE(affp.lowerB[2][0] == b);
>>>>>>> 9d47ec37
    }
    { // upper bound tests
        EXPECT_EQ(affp.upperB.size(), 3);
        EXPECT_EQ(affp.upperB[0].size(), 1);
        EXPECT_EQ(affp.upperB[1].size(), 1);
        EXPECT_EQ(affp.upperB[2].size(), 1);
        EXPECT_TRUE(affp.upperB[0][0] == M - 1);
        EXPECT_TRUE(affp.upperB[1][0] == N - 2);
        EXPECT_TRUE(affp.upperB[2][0] == N - 1);
    }
    std::cout << "\nPermuting loops 1 and 2" << std::endl;
    affp.swap(1, 2);
    // Now that we've swapped loops 1 and 2, we should have
    // for m in 0:M-1, k in 1:N-1, n in 0:k-1
    affp.dump();
    // std::cout << "First lc: \n";
    // affp.lc[0][0].dump();
    { // lower bound tests
        EXPECT_EQ(affp.lowerB.size(), 3);
        EXPECT_EQ(affp.lowerB[0].size(), 1);
        EXPECT_EQ(affp.lowerB[1].size(), 1);
        EXPECT_EQ(affp.lowerB[2].size(), 1);
        EXPECT_TRUE(affp.lowerB[0][0] == 0);
        EXPECT_TRUE(affp.lowerB[2][0] == -1); // -j <= -1
        EXPECT_TRUE(affp.lowerB[1][0] == 0);
    }
    { // upper bound tests
        EXPECT_EQ(affp.upperB.size(), 3);
        EXPECT_EQ(affp.upperB[0].size(), 1);
        EXPECT_EQ(affp.upperB[1].size(), 1);
        EXPECT_EQ(affp.upperB[2].size(), 1);
        EXPECT_TRUE(affp.upperB[0][0] == M - 1);
        EXPECT_TRUE(affp.upperB[2][0] == N - 1);
        // EXPECT_TRUE(affp.uc[2][0] == N - 1);
        llvm::SmallVector<intptr_t, 4> a{0, 1, -1};
        MPoly b;
        b -= 1;
<<<<<<< HEAD
        EXPECT_TRUE(affp.uc[2][0] == AffineCmp(a, b, 1));
=======
        EXPECT_TRUE(affp.upperA[1].getCol(0) == a);
        EXPECT_TRUE(affp.upperB[1][0] == b);
>>>>>>> 9d47ec37
    }

    /*
    std::cout << "\nExtrema of loops:" << std::endl;
    for (size_t i = 0; i < affp.getNumLoops(); ++i) {
        auto lbs = aff->lExtrema[i];
        auto ubs = aff->uExtrema[i];
        std::cout << "Loop " << i << " lower bounds: " << std::endl;
        for (auto &b : lbs) {
            auto lb = b;
            lb *= -1;
            lb.dump();
        }
        std::cout << "Loop " << i << " upper bounds: " << std::endl;
        for (auto &b : ubs) {
            b.dump();
        }
    }
    */
    // For reference, the permuted loop bounds are:
    // for m in 0:M-1, k in 1:N-1, n in 0:k-1
    std::cout << "Checking if the inner most loop iterates when adjusting "
                 "outer loops:"
              << std::endl;
    std::cout << "Constructed affine obj" << std::endl;
    std::cout << "About to run first compat test" << std::endl;
    EXPECT_FALSE(affp.zeroExtraIterationsUponExtending(1, false));
    std::cout << "About to run second compat test" << std::endl;
    EXPECT_TRUE(affp.zeroExtraIterationsUponExtending(1, true));

    // affp.zeroExtraIterationsUponExtending(poset, 1, )
}<|MERGE_RESOLUTION|>--- conflicted
+++ resolved
@@ -208,23 +208,13 @@
 TEST(AffineTest0, BasicAssertions) {
     std::cout << "Starting affine test 0" << std::endl;
     llvm::SmallVector<MPoly, 8> r;
-<<<<<<< HEAD
-    Matrix<Int, 0, 0> A(3, 6);
-=======
     Matrix<Int, 0, 0, 0> A(3, 6);
->>>>>>> 9d47ec37
     auto M = Polynomial::Monomial(Polynomial::ID{1});
     auto N = Polynomial::Monomial(Polynomial::ID{2});
     auto Zero = Polynomial::Term{intptr_t(0), Polynomial::Monomial()};
     auto One = Polynomial::Term{intptr_t(1), Polynomial::Monomial()};
     auto nOne = Polynomial::Term{intptr_t(1), Polynomial::Monomial()};
     One.dump();
-<<<<<<< HEAD
-    std::shared_ptr<PartiallyOrderedSet> poset;
-    // ids 1 and 2 are >= 0;
-    poset->push(0, 1, Interval::nonNegative());
-    poset->push(0, 2, Interval::nonNegative());
-=======
     std::cout << "initializing poset." << std::endl;
     std::shared_ptr<PartiallyOrderedSet> poset =
         std::make_shared<PartiallyOrderedSet>();
@@ -234,7 +224,6 @@
     std::cout << "first push into poset.";
     poset->push(0, 2, Interval::nonNegative());
     std::cout << "second push into poset.";
->>>>>>> 9d47ec37
     // the loop is
     // for m in 0:M-1, n in 0:N-1, k in n+1:N-1
     //
@@ -274,13 +263,8 @@
     A(2, 5) = -1;
 
     std::cout << "About to construct affine obj" << std::endl;
-<<<<<<< HEAD
-    std::shared_ptr<AffineLoopNest> aff =
-        std::make_shared<AffineLoopNest>(A, r);
-=======
     std::shared_ptr<AffineLoopNest> aff(
         std::make_shared<AffineLoopNest>(AffineLoopNest{A, r}));
->>>>>>> 9d47ec37
     AffineLoopNestBounds affp(aff, poset);
     std::cout << "Constructed affine obj" << std::endl;
     std::cout << "About to run first compat test" << std::endl;
@@ -290,29 +274,17 @@
     std::cout << affp << std::endl;
     std::cout << "About to run first set of bounds tests" << std::endl;
     { // lower bound tests
-<<<<<<< HEAD
-        EXPECT_EQ(affp.lowerA.size(), 3);
-=======
         EXPECT_EQ(affp.lowerB.size(), 3);
->>>>>>> 9d47ec37
         EXPECT_EQ(affp.lowerB[0].size(), 1);
         EXPECT_EQ(affp.lowerB[1].size(), 1);
         EXPECT_EQ(affp.lowerB[2].size(), 1);
         EXPECT_TRUE(affp.lowerB[0][0] == 0);
         EXPECT_TRUE(affp.lowerB[1][0] == 0);
-<<<<<<< HEAD
-        llvm::SmallVector<intptr_t, 4> a{0,1,0};
-        MPoly b;
-        b -= 1;
-        EXPECT_TRUE(affp.lowerA[2].getCol(0) == a);
-	EXPECT_TRUE(affp.lowerB[2][0] == b);
-=======
         llvm::SmallVector<intptr_t, 4> a{0, 1, -1};
         MPoly b;
         b -= 1;
         EXPECT_TRUE(affp.lowerA[2].getCol(0) == a);
         EXPECT_TRUE(affp.lowerB[2][0] == b);
->>>>>>> 9d47ec37
     }
     { // upper bound tests
         EXPECT_EQ(affp.upperB.size(), 3);
@@ -350,12 +322,8 @@
         llvm::SmallVector<intptr_t, 4> a{0, 1, -1};
         MPoly b;
         b -= 1;
-<<<<<<< HEAD
-        EXPECT_TRUE(affp.uc[2][0] == AffineCmp(a, b, 1));
-=======
         EXPECT_TRUE(affp.upperA[1].getCol(0) == a);
         EXPECT_TRUE(affp.upperB[1][0] == b);
->>>>>>> 9d47ec37
     }
 
     /*
